#!/usr/bin/python
# -*- coding: utf-8 -*-
#
#   Copyright (c) 2016 Cisco and/or its affiliates.
#   This software is licensed to you under the terms of the Apache License, Version 2.0
#   (the "License").
#   You may obtain a copy of the License at http://www.apache.org/licenses/LICENSE-2.0
#   The code, technical concepts, and all information contained herein, are the property of
#   Cisco Technology, Inc.and/or its affiliated entities, under various laws including copyright,
#   international treaties, patent, and/or contract.
#   Any use of the material herein must be in accordance with the terms of the License.
#   All rights not expressly granted by the License are reserved.
#   Unless required by applicable law or agreed to separately in writing, software distributed
#   under the License is distributed on an "AS IS" BASIS, WITHOUT WARRANTIES OR CONDITIONS OF
#   ANY KIND, either express or implied.
#
#   Purpose: Script to create PNDA on Amazon Web Services EC2

import uuid
import re
import subprocess
import sys
import os
import os.path
import json
import yaml
import time
import logging
import atexit
import traceback
import datetime
import tarfile
from threading import Thread

import requests
import argparse
from argparse import RawTextHelpFormatter
import boto.cloudformation
import boto.ec2

import subprocess_to_log


os.chdir(os.path.dirname(os.path.abspath(__file__)))

LOG_FILE_NAME = 'logs/pnda-cli.%s.log' % time.time()
logging.basicConfig(filename=LOG_FILE_NAME,
                    level=logging.INFO,
                    format='%(asctime)s - %(levelname)s - %(message)s')
LOG = logging.getLogger('everything')
CONSOLE = logging.getLogger('console')
CONSOLE.addHandler(logging.StreamHandler())

NAME_REGEX = r"^[\.a-zA-Z0-9-]+$"
VALIDATION_RULES = None
START = datetime.datetime.now()

RUNFILE = None
def init_runfile(cluster):
    global RUNFILE
    RUNFILE = 'cli/logs/%s.%s.run' % (cluster, int(time.time()))

def to_runfile(pairs):
    '''
    Append arbitrary pairs to a JSON dict on disk from anywhere in the code
    '''
    mode = 'w' if not os.path.isfile(RUNFILE) else 'r'
    with open(RUNFILE, mode) as rf:
        jrf = json.load(rf) if mode == 'r' else {}
        jrf.update(pairs)
        json.dump(jrf, rf)

def banner():
    print r"    ____  _   ______  ___ "
    print r"   / __ \/ | / / __ \/   |"
    print r"  / /_/ /  |/ / / / / /| |"
    print r" / ____/ /|  / /_/ / ___ |"
    print r"/_/   /_/ |_/_____/_/  |_|"
    print r""

@atexit.register
def display_elasped():
    blue = '\033[94m'
    reset = '\033[0m'
    elapsed = datetime.datetime.now() - START
    CONSOLE.info("%sTotal execution time: %s%s", blue, str(elapsed), reset)

def generate_template_file(flavor, datanodes, opentsdbs, kafkas, zookeepers):
    common_filepath = 'cloud-formation/cf-common.json'
    with open(common_filepath, 'r') as template_file:
        template_data = json.loads(template_file.read())

    flavor_filepath = 'cloud-formation/%s/cf-flavor.json' % flavor
    with open(flavor_filepath, 'r') as template_file:
        flavor_data = json.loads(template_file.read())

    for element in flavor_data:
        if element not in template_data:
            template_data[element] = flavor_data[element]
        else:
            for child in flavor_data[element]:
                template_data[element][child] = flavor_data[element][child]

    instance_cdh_dn = json.dumps(template_data['Resources'].pop('instanceCdhDn'))
    if 'instanceOpenTsdb' in template_data['Resources']:
        instance_open_tsdb = json.dumps(template_data['Resources'].pop('instanceOpenTsdb'))
    if 'instanceKafka' in template_data['Resources']:
        instance_kafka = json.dumps(template_data['Resources'].pop('instanceKafka'))
    if 'instanceZookeeper' in template_data['Resources']:
        instance_zookeeper = json.dumps(template_data['Resources'].pop('instanceZookeeper'))

    for datanode in range(0, datanodes):
        instance_cdh_dn_n = instance_cdh_dn.replace('$node_idx$', str(datanode))
        template_data['Resources']['instanceCdhDn%s' % datanode] = json.loads(instance_cdh_dn_n)

    for opentsdb in range(0, opentsdbs):
        instance_open_tsdb_n = instance_open_tsdb.replace('$node_idx$', str(opentsdb))
        template_data['Resources']['instanceOpenTsdb%s' % opentsdb] = json.loads(instance_open_tsdb_n)

    for kafka in range(0, kafkas):
        instance_kafka_n = instance_kafka.replace('$node_idx$', str(kafka))
        template_data['Resources']['instanceKafka%s' % kafka] = json.loads(instance_kafka_n)

    for zookeeper in range(0, zookeepers):
        instance_zookeeper_n = instance_zookeeper.replace('$node_idx$', str(zookeeper))
        template_data['Resources']['instanceZookeeper%s' % zookeeper] = json.loads(instance_zookeeper_n)

    return json.dumps(template_data)

def get_instance_map(cluster):
    CONSOLE.debug('Checking details of created instances')
    region = pnda_env['ec2_access']['AWS_EC2_REGION']
    ec2 = boto.ec2.connect_to_region(region)
    reservations = ec2.get_all_reservations()
    instance_map = {}
    for reservation in reservations:
        for instance in reservation.instances:
            if 'pnda_cluster' in instance.tags and instance.tags['pnda_cluster'] == cluster and instance.state == 'running':
                CONSOLE.debug(instance.private_ip_address, ' ', instance.tags['Name'])
                instance_map[instance.tags['Name']] = {
                    "public_dns": instance.public_dns_name,
                    "ip_address": instance.ip_address,
                    "private_ip_address":instance.private_ip_address,
                    "name": instance.tags['Name'],
                    "node_idx": instance.tags['node_idx'],
                    "node_type": instance.tags['node_type']
                }
    return instance_map

def get_current_node_counts(cluster):
    CONSOLE.debug('Counting existing instances')
    node_counts = {'zk':0, 'kafka':0, 'cdh-dn':0, 'opentsdb':0}
    for _, instance in get_instance_map(cluster).iteritems():
        if instance['node_type'] in node_counts:
            current_count = node_counts[instance['node_type']]
        else:
            current_count = 0
        node_counts[instance['node_type']] = current_count + 1
    return node_counts

def scp(files, cluster, host):
    cmd = "scp -F cli/ssh_config-%s %s %s:%s" % (cluster, ' '.join(files), host, '/tmp')
    CONSOLE.debug(cmd)
    ret_val = subprocess_to_log.call(cmd.split(' '), LOG, host)
    if ret_val != 0:
        raise Exception("Error transferring files to new host %s via SCP. See debug log (%s) for details." % (host, LOG_FILE_NAME))

def ssh(cmds, cluster, host):
    cmd = "ssh -F cli/ssh_config-%s %s" % (cluster, host)
    parts = cmd.split(' ')
    parts.append(';'.join(cmds))
    CONSOLE.debug(json.dumps(parts))
    ret_val = subprocess_to_log.call(parts, LOG, host, scan_for_errors=['lost connection'])
    if ret_val != 0:
        raise Exception("Error running ssh commands on host %s. See debug log (%s) for details." % (host, LOG_FILE_NAME))

def bootstrap(instance, saltmaster, cluster, flavor, branch):
    ret_val = None
    try:
        ip_address = instance['private_ip_address']
        CONSOLE.debug('bootstrapping %s', ip_address)
        node_type = instance['node_type']
        type_script = 'bootstrap-scripts/%s/%s.sh' % (flavor, node_type)
        if not os.path.isfile(type_script):
            type_script = 'bootstrap-scripts/%s.sh' % (node_type)
        node_idx = instance['node_idx']
<<<<<<< HEAD
        scp(['cli/pnda_env_%s.sh' % cluster, 'bootstrap-scripts/base.sh', type_script], ip_address)
        ssh(['source /tmp/pnda_env_%s.sh',
=======
        scp(['pnda_env.sh', 'bootstrap-scripts/base.sh', type_script], cluster, ip_address)
        ssh(['source /tmp/pnda_env.sh',
>>>>>>> 703ef24b
             'export PNDA_SALTMASTER_IP=%s' % saltmaster,
             'export PNDA_CLUSTER=%s' % cluster,
             'export PNDA_FLAVOR=%s' % flavor,
             'export PLATFORM_GIT_BRANCH=%s' % branch if branch is not None else ':',
             'sudo chmod a+x /tmp/base.sh',
             '(sudo -E /tmp/base.sh 2>&1) | tee -a pnda-bootstrap.log',
             'sudo chmod a+x /tmp/%s.sh' % node_type,
             '(sudo -E /tmp/%s.sh %s 2>&1) | tee -a pnda-bootstrap.log' % (node_type, node_idx)], cluster, ip_address)
    except:
        ret_val = 'Error for host %s. %s' % (instance['name'], traceback.format_exc())
    return ret_val

def check_config_file():
    if not os.path.exists('pnda_env.yaml'):
        CONSOLE.error('Missing required pnda_env.yaml config file, make a copy of pnda_env_example.yaml named pnda_env.yaml, fill it out and try again.')
        sys.exit(1)

def check_keypair(keyname, keyfile):
    if not os.path.isfile(keyfile):
        CONSOLE.info('Keyfile.......... ERROR')
        CONSOLE.error('Did not find local file named %s' % keyfile)
        sys.exit(1)

    try:
        region = pnda_env['ec2_access']['AWS_EC2_REGION']
        ec2 = boto.ec2.connect_to_region(region)
        stored_key = ec2.get_key_pair(keyname)
        if stored_key is None:
            raise Exception("Key not found %s" % keyname)
        CONSOLE.info('Keyfile.......... OK')
    except:
        CONSOLE.info('Keyfile.......... ERROR')
        CONSOLE.error('Failed to find key %s in ec2.' % keyname)
        CONSOLE.error(traceback.format_exc())
        sys.exit(1)


def check_aws_connection():
    region = pnda_env['ec2_access']['AWS_EC2_REGION']
    conn = boto.cloudformation.connect_to_region(region)
    if conn is None:
        CONSOLE.info('AWS connection... ERROR')
        CONSOLE.error('Failed to connect to cloud formation API, verify ec2_access settings in "pnda_env.yaml" and try again.')
        sys.exit(1)

    try:
        conn.list_stacks()
        CONSOLE.info('AWS connection... OK')
    except:
        CONSOLE.info('AWS connection... ERROR')
        CONSOLE.error('Failed to query cloud formation API, verify ec2_access settings in "pnda_env.yaml" and try again.')
        CONSOLE.error(traceback.format_exc())
        sys.exit(1)

def check_java_mirror():
    try:
        java_mirror = pnda_env['mirrors']['mandatory']['JAVA_MIRROR']
        response = requests.head(java_mirror)
        response.raise_for_status()
        CONSOLE.info('Java mirror...... OK')
    except KeyError:
        CONSOLE.info('Java mirror...... WARN')
        CONSOLE.warning('Java mirror was not defined in pnda_env.yaml,' +
                        ' provisioning will be more reliable and quicker if you host this in the same AWS availability zone.')
    except:
        CONSOLE.info('Java mirror...... ERROR')
        CONSOLE.error('Failed to connect to java mirror. Verify connection to %s, update config in pnda_env.yaml if required and try again.', '')
        CONSOLE.error(traceback.format_exc())
        sys.exit(1)

def check_package_server():
    try:
        package_uri = '%s/%s' % (pnda_env['pnda_component_packages']['PACKAGES_SERVER_URI'], 'platform/releases/')
        response = requests.head(package_uri)
        if response.status_code != 403 and response.status_code != 200:
            raise Exception("Unexpected status code from %s: %s" % (package_uri, response.status_code))
        CONSOLE.info('Package server... OK')
    except:
        CONSOLE.info('Package server... ERROR')
        CONSOLE.error('Failed to connect to package server. Verify connection to %s, update URL in pnda_env.yaml if required and try again.', package_uri)
        CONSOLE.error(traceback.format_exc())
        sys.exit(1)

<<<<<<< HEAD
def write_pnda_env_sh(cluster):
    client_only = ['AWS_EC2_ACCESS_KEY_ID', 'AWS_EC2_SECRET_ACCESS_KEY']
    with open('cli/pnda_env_%s.sh' % cluster, 'w') as pnda_env_sh_file:
        for section in pnda_env:
            for setting in pnda_env[section]:
                if setting not in client_only:
                    pnda_env_sh_file.write('export %s=%s\n' % (setting, pnda_env[section][setting]))

def write_ssh_config(bastion_ip, os_user, keyfile):
    with open('cli/ssh_config', 'w') as config_file:
=======
def write_ssh_config(cluster, bastion_ip, os_user, keyfile):
    with open('cli/ssh_config-%s' % cluster, 'w') as config_file:
>>>>>>> 703ef24b
        config_file.write('host *\n')
        config_file.write('    User %s\n' % os_user)
        config_file.write('    IdentityFile %s\n' % keyfile)
        config_file.write('    StrictHostKeyChecking no\n')
        config_file.write('    UserKnownHostsFile /dev/null\n')
        config_file.write('    ProxyCommand ssh -i %s -o StrictHostKeyChecking=no -o UserKnownHostsFile=/dev/null %s@%s exec nc %%h %%p\n'
                          % (keyfile, os_user, bastion_ip))

    with open('cli/socks_proxy-%s' % cluster, 'w') as config_file:
        config_file.write('eval `ssh-agent`\n')
        config_file.write('ssh-add %s\n' % keyfile)
        config_file.write('ssh -i %s -o StrictHostKeyChecking=no -o UserKnownHostsFile=/dev/null -A -D 9999 %s@%s\n' % (keyfile, os_user, bastion_ip))

def create(template_data, cluster, flavor, keyname, no_config_check, branch):

    init_runfile(cluster)

    to_runfile({'cmdline':sys.argv,
                'bastion':NODE_CONFIG['bastion-instance'],
                'saltmaster':NODE_CONFIG['salt-master-instance']})

    keyfile = '%s.pem' % keyname

    region = pnda_env['ec2_access']['AWS_EC2_REGION']
    image_id = pnda_env['ec2_access']['AWS_IMAGE_ID']
    whitelist = pnda_env['ec2_access']['AWS_ACCESS_WHITELIST']

    if not no_config_check:
        check_aws_connection()
        check_keypair(keyname, keyfile)
        check_package_server()
        check_java_mirror()

    CONSOLE.info('Creating Cloud Formation stack')
    conn = boto.cloudformation.connect_to_region(region)
    stack_status = 'CREATING'
    conn.create_stack(cluster,
                      template_body=template_data,
                      parameters=[('imageId', image_id),
                                  ('keyName', keyname),
                                  ('pndaCluster', cluster),
                                  ('whitelistSshAccess', whitelist),
                                  ('whitelistUiAccess', whitelist)])

    while stack_status in ['CREATE_IN_PROGRESS', 'CREATING']:
        time.sleep(5)
        CONSOLE.info('Stack is: ' + stack_status)
        stacks = conn.describe_stacks(cluster)
        if len(stacks) > 0:
            stack_status = stacks[0].stack_status

    if stack_status != 'CREATE_COMPLETE':
        CONSOLE.error('Stack did not come up, status is: ' + stack_status)
        sys.exit(1)

    instance_map = get_instance_map(cluster)
<<<<<<< HEAD
    write_ssh_config(instance_map[cluster + '-' + NODE_CONFIG['bastion-instance']]['ip_address'], pnda_env['ec2_access']['OS_USER'], os.path.abspath(keyfile))
=======
    write_ssh_config(cluster, instance_map[cluster + '-' + NODE_CONFIG['bastion-instance']]['ip_address'], os.environ['OS_USER'], os.path.abspath(keyfile))
>>>>>>> 703ef24b
    CONSOLE.debug('The PNDA console will come up on: http://%s', instance_map[cluster + '-' + NODE_CONFIG['console-instance']]['private_ip_address'])

    CONSOLE.info('Bootstrapping saltmaster. Expect this to take a few minutes, check the debug log for progress (%s).', LOG_FILE_NAME)
    saltmaster = instance_map[cluster + '-' + NODE_CONFIG['salt-master-instance']]

    platform_salt_tarball = None
    if 'PLATFORM_SALT_LOCAL' in pnda_env['platform_salt']:
        local_salt_path = pnda_env['platform_salt']['PLATFORM_SALT_LOCAL']
        platform_salt_tarball = '%s.tmp' % str(uuid.uuid1())
        with tarfile.open(platform_salt_tarball, mode='w:gz') as archive:
            archive.add(local_salt_path, arcname='platform-salt', recursive=True)
        scp([platform_salt_tarball], cluster, saltmaster['private_ip_address'])
        os.remove(platform_salt_tarball)

    sm_script = 'bootstrap-scripts/%s/%s.sh' % (flavor, saltmaster['node_type'])
    if not os.path.isfile(sm_script):
        sm_script = 'bootstrap-scripts/%s.sh' % (saltmaster['node_type'])
<<<<<<< HEAD
    scp([sm_script, 'cli/pnda_env_%s.sh' % cluster, 'git.pem'], saltmaster['private_ip_address'])
    ssh(['source /tmp/pnda_env_%s.sh' % cluster,
=======
    scp([sm_script, 'pnda_env.sh', 'client_env.sh', 'git.pem'], cluster, saltmaster['private_ip_address'])
    ssh(['source /tmp/client_env.sh',
         'source /tmp/pnda_env.sh',
>>>>>>> 703ef24b
         'export PNDA_SALTMASTER_IP=%s' % saltmaster['private_ip_address'],
         'export PNDA_CLUSTER=%s' % cluster,
         'export PNDA_FLAVOR=%s' % flavor,
         'export PLATFORM_GIT_BRANCH=%s' % branch if branch is not None else ':',
         'export PLATFORM_SALT_TARBALL=%s' % platform_salt_tarball if platform_salt_tarball is not None else ':',
         'sudo chmod a+x /tmp/%s.sh' % saltmaster['node_type'],
         '(sudo -E /tmp/%s.sh 2>&1) | tee -a pnda-bootstrap.log' % saltmaster['node_type']],
        cluster, saltmaster['private_ip_address'])

    CONSOLE.info('Bootstrapping other instances. Expect this to take a few minutes, check the debug log for progress (%s).', LOG_FILE_NAME)
    bootstrap_threads = []
    for key, instance in instance_map.iteritems():
        if '-' + NODE_CONFIG['salt-master-instance'] not in key:
            thread = Thread(target=bootstrap, args=[instance, saltmaster['private_ip_address'], cluster, flavor, branch])
            bootstrap_threads.append(thread)

    for thread in bootstrap_threads:
        thread.start()
        time.sleep(2)

    for thread in bootstrap_threads:
        ret_val = thread.join()
        if ret_val is not None:
            raise Exception("Error bootstrapping host, error msg: %s. See debug log (%s) for details." % (ret_val, LOG_FILE_NAME))

    time.sleep(30)
    CONSOLE.info('Running salt to install software. Expect this to take 45 minutes or more, check the debug log for progress (%s).', LOG_FILE_NAME)
    bastion = NODE_CONFIG['bastion-instance']
    ssh(['(sudo salt -v --log-level=debug --timeout=120 --state-output=mixed "*" state.highstate 2>&1) | tee -a pnda-salt.log',
         '(sudo CLUSTER=%s salt-run --log-level=debug state.orchestrate orchestrate.pnda 2>&1) | tee -a pnda-salt.log' % cluster,
         '(sudo salt "*-%s" state.sls hostsfile 2>&1) | tee -a pnda-salt.log' % bastion],
        cluster, saltmaster['private_ip_address'])
    return instance_map[cluster + '-' + NODE_CONFIG['console-instance']]['private_ip_address']

def expand(template_data, cluster, flavor, old_datanodes, old_kafka, keyname, branch):
    keyfile = '%s.pem' % keyname

    region = pnda_env['ec2_access']['AWS_EC2_REGION']
    image_id = pnda_env['ec2_access']['AWS_IMAGE_ID']
    whitelist = pnda_env['ec2_access']['AWS_ACCESS_WHITELIST']

    CONSOLE.info('Updating Cloud Formation stack')
    conn = boto.cloudformation.connect_to_region(region)
    stack_status = 'UPDATING'
    conn.update_stack(cluster,
                      template_body=template_data,
                      parameters=[('imageId', image_id),
                                  ('keyName', keyname),
                                  ('pndaCluster', cluster),
                                  ('whitelistSshAccess', whitelist),
                                  ('whitelistUiAccess', whitelist)])

    while stack_status in ['UPDATE_IN_PROGRESS', 'UPDATING', 'UPDATE_COMPLETE_CLEANUP_IN_PROGRESS']:
        time.sleep(5)
        CONSOLE.info('Stack is: ' + stack_status)
        stacks = conn.describe_stacks(cluster)
        if len(stacks) > 0:
            stack_status = stacks[0].stack_status

    if stack_status != 'UPDATE_COMPLETE':
        CONSOLE.error('Stack did not come up, status is: ' + stack_status)
        sys.exit(1)

    instance_map = get_instance_map(cluster)
<<<<<<< HEAD
    write_ssh_config(instance_map[cluster + '-' + NODE_CONFIG['bastion-instance']]['ip_address'], pnda_env['ec2_access']['OS_USER'], os.path.abspath(keyfile))
=======
    write_ssh_config(cluster, instance_map[cluster + '-' + NODE_CONFIG['bastion-instance']]['ip_address'], os.environ['OS_USER'], os.path.abspath(keyfile))
>>>>>>> 703ef24b
    saltmaster = instance_map[cluster + '-' + NODE_CONFIG['salt-master-instance']]['private_ip_address']

    CONSOLE.info('Bootstrapping new instances. Expect this to take a few minutes, check the debug log for progress. (%s)', LOG_FILE_NAME)
    bootstrap_threads = []
    for _, instance in instance_map.iteritems():
        if ((instance['node_type'] == 'cdh-dn' and int(instance['node_idx']) >= old_datanodes
             or instance['node_type'] == 'kafka' and int(instance['node_idx']) >= old_kafka)):
            thread = Thread(target=bootstrap, args=[instance, saltmaster, cluster, flavor, branch])
            bootstrap_threads.append(thread)

    for thread in bootstrap_threads:
        thread.start()
        time.sleep(2)

    for thread in bootstrap_threads:
        ret_val = thread.join()
        if ret_val is not None:
            raise Exception("Error bootstrapping host, error msg: %s. See debug log (%s) for details." % (ret_val, LOG_FILE_NAME))

    time.sleep(30)

    CONSOLE.info('Running salt to install software. Expect this to take 10 - 20 minutes, check the debug log for progress. (%s)', LOG_FILE_NAME)
    bastion = NODE_CONFIG['bastion-instance']
    ssh(['(sudo salt -v --log-level=debug --timeout=120 --state-output=mixed "*" state.highstate 2>&1) | tee -a pnda-salt.log',
         '(sudo CLUSTER=%s salt-run --log-level=debug state.orchestrate orchestrate.pnda-expand 2>&1) | tee -a pnda-salt.log' % cluster,
         '(sudo salt "*-%s" state.sls hostsfile 2>&1) | tee -a pnda-salt.log' % bastion],
        cluster, saltmaster)
    return instance_map[cluster + '-' + NODE_CONFIG['console-instance']]['private_ip_address']

def destroy(cluster):
    CONSOLE.info('Deleting Cloud Formation stack')
    region = pnda_env['ec2_access']['AWS_EC2_REGION']
    conn = boto.cloudformation.connect_to_region(region)

    stack_status = 'DELETING'
    conn.delete_stack(cluster)
    while stack_status in ['DELETE_IN_PROGRESS', 'DELETING']:
        time.sleep(5)
        CONSOLE.info('Stack is: ' + stack_status)
        try:
            stacks = conn.describe_stacks(cluster)
        except:
            stacks = []

        if len(stacks) > 0:
            stack_status = stacks[0].stack_status
        else:
            stack_status = None

def name_string(value):
    try:
        return re.match(NAME_REGEX, value).group(0)
    except:
        raise argparse.ArgumentTypeError("String '%s' may contain only  a-z 0-9 and '-'" % value)

def get_validation(param_name):
    return VALIDATION_RULES[param_name]

def check_validation(restriction, value):
    if restriction.startswith("<="):
        return value <= int(restriction[2:])

    if restriction.startswith(">="):
        return value > int(restriction[2:])

    if restriction.startswith("<"):
        return value < int(restriction[1:])

    if restriction.startswith(">"):
        return value > int(restriction[1:])

    if "-" in restriction:
        restrict_min = int(restriction.split('-')[0])
        restrict_max = int(restriction.split('-')[1])
        return value >= restrict_min and value <= restrict_max

    return value == int(restriction)

def validate_size(param_name, value):
    restrictions = get_validation(param_name)
    for restriction in restrictions.split(','):
        if check_validation(restriction, value):
            return True
    return False

def node_limit(param_name, value):
    as_num = None
    try:
        as_num = int(value)
    except:
        raise argparse.ArgumentTypeError("'%s' must be an integer, %s found" % (param_name, value))

    if not validate_size(param_name, as_num):
        raise argparse.ArgumentTypeError("'%s' is not in valid range %s" % (as_num, get_validation(param_name)))

    return as_num

def get_args():
    epilog = """examples:
  - create new cluster, prompting for values:
    pnda-cli.py create
  - destroy existing cluster:
    pnda-cli.py destroy -e squirrel-land
  - expand existing cluster:
    pnda-cli.py expand -e squirrel-land -f standard -s keyname -n 10 -k 5
    Either, or both, kafka (k) and datanodes (n) can be changed. The value specifies the new total number of nodes. Shrinking is not supported - this must be done very carefully to avoid data loss.
  - create cluster without user input:
    pnda-cli.py create -s mykeyname -e squirrel-land -f standard -n 5 -o 1 -k 2 -z 3"""
    parser = argparse.ArgumentParser(formatter_class=RawTextHelpFormatter, description='PNDA CLI', epilog=epilog)
    banner()

    parser.add_argument('command', help='Mode of operation', choices=['create', 'expand', 'destroy'])
    parser.add_argument('-e', '--pnda-cluster', type=name_string, help='Namespaced environment for machines in this cluster')
    parser.add_argument('-n', '--datanodes', type=int, help='How many datanodes for the hadoop cluster')
    parser.add_argument('-o', '--opentsdb-nodes', type=int, help='How many Open TSDB nodes for the hadoop cluster')
    parser.add_argument('-k', '--kafka-nodes', type=int, help='How many kafka nodes for the databus cluster')
    parser.add_argument('-z', '--zk-nodes', type=int, help='How many zookeeper nodes for the databus cluster')
    parser.add_argument('-f', '--flavour', help='PNDA flavor: "standard"', choices=['standard', 'pico'])
    parser.add_argument('-s', '--keyname', help='Keypair name')
    parser.add_argument('-x', '--no-config-check', action='store_true', help='Skip config verifiction checks')
    parser.add_argument('-b', '--branch', help='Branch of platform-salt to use. Overrides value in pnda_env.yaml')

    args = parser.parse_args()
    return args

def main():
    args = get_args()
    print 'Saving debug log to %s' % LOG_FILE_NAME
    pnda_cluster = args.pnda_cluster
    datanodes = args.datanodes
    tsdbnodes = args.opentsdb_nodes
    kafkanodes = args.kafka_nodes
    zknodes = args.zk_nodes
    flavor = args.flavour
    keyname = args.keyname
    branch = args.branch
    no_config_check = args.no_config_check

    if not os.path.basename(os.getcwd()) == "cli":
        print 'Please run from inside the /cli directory'
        sys.exit(1)

    os.chdir('../')

    global pnda_env
    check_config_file()
    with open('pnda_env.yaml', 'r') as infile:
        pnda_env = yaml.load(infile)
        os.environ['AWS_ACCESS_KEY_ID'] = pnda_env['ec2_access']['AWS_EC2_ACCESS_KEY_ID']
        os.environ['AWS_SECRET_ACCESS_KEY'] = pnda_env['ec2_access']['AWS_EC2_SECRET_ACCESS_KEY']
        write_pnda_env_sh(pnda_cluster)

    if not os.path.isfile('git.pem'):
        with open('git.pem', 'w') as git_key_file:
            git_key_file.write('If authenticated access to the platform-salt git repository is required then' +
                               ' replace this file with a key that grants access to the git server.\n')

    if args.command == 'destroy':
        if pnda_cluster is not None:
            destroy(pnda_cluster)
            sys.exit(0)
        else:
            print 'destroy command must specify pnda_cluster, e.g.\npnda-cli.py destroy -e squirrel-land'
            sys.exit(1)

    while pnda_cluster is None:
        pnda_cluster = raw_input("Enter a name for the pnda cluster (e.g. squirrel-land): ")
        if not re.match(NAME_REGEX, pnda_cluster):
            print "pnda cluster name may contain only  a-z 0-9 and '-'"
            pnda_cluster = None

    while flavor is None:
        flavor = raw_input("Enter a flavor (standard/pico): ")
        if not re.match("^(standard|pico)$", flavor):
            print "Not a valid flavor"
            flavor = None

    while keyname is None:
        keyname = raw_input("Enter a keypair name to use for ssh access to instances: ")

    global VALIDATION_RULES
    validation_file = file('cloud-formation/%s/validation.json' % flavor)
    VALIDATION_RULES = json.load(validation_file)
    validation_file.close()

    global NODE_CONFIG
    node_config_file = file('cloud-formation/%s/config.json' % flavor)
    NODE_CONFIG = json.load(node_config_file)
    node_config_file.close()

    if args.command == 'expand':
        if pnda_cluster is not None:
            node_counts = get_current_node_counts(pnda_cluster)

            if datanodes is None:
                datanodes = node_counts['cdh-dn']
            if kafkanodes is None:
                kafkanodes = node_counts['kafka']

            if not validate_size("datanodes", datanodes):
                print "Consider choice of datanodes again, limits are: %s" % get_validation("datanodes")
                sys.exit(1)
            if not validate_size("kafka-nodes", kafkanodes):
                print "Consider choice of kafkanodes again, limits are: %s" % get_validation("kafka-nodes")
                sys.exit(1)

            if datanodes < node_counts['cdh-dn']:
                print "You cannot shrink the cluster using this CLI, existing number of datanodes is: %s" % node_counts['cdh-dn']
                sys.exit(1)
            elif datanodes > node_counts['cdh-dn']:
                print "Increasing the number of datanodes from %s to %s" % (node_counts['cdh-dn'], datanodes)
            if kafkanodes < node_counts['kafka']:
                print "You cannot shrink the cluster using this CLI, existing number of kafkanodes is: %s" % node_counts['kafka']
                sys.exit(1)
            elif  kafkanodes > node_counts['kafka']:
                print "Increasing the number of kafkanodes from %s to %s" % (node_counts['kafka'], kafkanodes)

            template_data = generate_template_file(flavor, datanodes, node_counts['opentsdb'], kafkanodes, node_counts['zk'])
            expand(template_data, pnda_cluster, flavor, node_counts['cdh-dn'], node_counts['kafka'], keyname, branch)
            sys.exit(0)
        else:
            print 'expand command must specify pnda_cluster, e.g.\npnda-cli.py expand -e squirrel-land -f standard -s keyname -n 5'
            sys.exit(1)

    while datanodes is None and get_validation("datanodes") != '0':
        datanodes = raw_input("Enter how many Hadoop data nodes (%s): " % get_validation("datanodes"))
        try:
            datanodes = int(datanodes)
        except:
            print "Not a number"
            datanodes = None

        if not validate_size("datanodes", datanodes):
            print "Consider choice again, limits are: %s" % get_validation("datanodes")
            datanodes = None

    while tsdbnodes is None and get_validation("opentsdb-nodes") != '0':
        tsdbnodes = raw_input("Enter how many Open TSDB nodes (%s): " % get_validation("opentsdb-nodes"))
        try:
            tsdbnodes = int(tsdbnodes)
        except:
            print "Not a number"
            tsdbnodes = None

        if not validate_size("opentsdb-nodes", tsdbnodes):
            print "Consider choice again, limits are: %s" % get_validation("opentsdb-nodes")
            tsdbnodes = None

    while kafkanodes is None and get_validation("kafka-nodes") != '0':
        kafkanodes = raw_input("Enter how many Kafka nodes (%s): " % get_validation("kafka-nodes"))
        try:
            kafkanodes = int(kafkanodes)
        except:
            print "Not a number"
            kafkanodes = None

        if not validate_size("kafka-nodes", kafkanodes):
            print "Consider choice again, limits are: %s" % get_validation("kafka-nodes")
            kafkanodes = None

    while zknodes is None and get_validation("zk-nodes") != '0':
        zknodes = raw_input("Enter how many Zookeeper nodes (%s): " % get_validation("zk-nodes"))
        try:
            zknodes = int(zknodes)
        except:
            print "Not a number"
            zknodes = None

        if not validate_size("zk-nodes", zknodes):
            print "Consider choice again, limits are: %s" % get_validation("zk-nodes")
            zknodes = None

    if datanodes is None:
        datanodes = 0
    if tsdbnodes is None:
        tsdbnodes = 0
    if kafkanodes is None:
        kafkanodes = 0
    if zknodes is None:
        zknodes = 0
    node_limit("datanodes", datanodes)
    node_limit("opentsdb-nodes", tsdbnodes)
    node_limit("kafka-nodes", kafkanodes)
    node_limit("zk-nodes", zknodes)

    template_data = generate_template_file(flavor, datanodes, tsdbnodes, kafkanodes, zknodes)
    console_dns = create(template_data, pnda_cluster, flavor, keyname, no_config_check, branch)
    CONSOLE.info('Use the PNDA console to get started: http://%s', console_dns)
    CONSOLE.info(' Access hints:')
    CONSOLE.info('  - The script ./socks_proxy-%s opens an SSH tunnel to the PNDA cluster listening on a port bound to localhost' % pnda_cluster)
    CONSOLE.info('  - Please review ./socks_proxy-%s and ensure it complies with your local security policies before use' % pnda_cluster)
    CONSOLE.info('  - Set up a socks proxy with: chmod +x socks_proxy-%s; ./socks_proxy-%s', (pnda_cluster, pnda_cluster))
    CONSOLE.info('  - SSH to a node with: ssh -F ssh_config-%s <private_ip>' % pnda_cluster)

if __name__ == "__main__":
    try:
        main()
    except Exception as exception:
        CONSOLE.error(exception)
        CONSOLE.error(traceback.format_exc())
        raise<|MERGE_RESOLUTION|>--- conflicted
+++ resolved
@@ -184,13 +184,8 @@
         if not os.path.isfile(type_script):
             type_script = 'bootstrap-scripts/%s.sh' % (node_type)
         node_idx = instance['node_idx']
-<<<<<<< HEAD
-        scp(['cli/pnda_env_%s.sh' % cluster, 'bootstrap-scripts/base.sh', type_script], ip_address)
-        ssh(['source /tmp/pnda_env_%s.sh',
-=======
-        scp(['pnda_env.sh', 'bootstrap-scripts/base.sh', type_script], cluster, ip_address)
-        ssh(['source /tmp/pnda_env.sh',
->>>>>>> 703ef24b
+        scp(['cli/pnda_env_%s.sh' % cluster, 'bootstrap-scripts/base.sh', type_script], cluster, ip_address)
+        ssh(['source /tmp/pnda_env_%s.sh' % cluster,
              'export PNDA_SALTMASTER_IP=%s' % saltmaster,
              'export PNDA_CLUSTER=%s' % cluster,
              'export PNDA_FLAVOR=%s' % flavor,
@@ -274,7 +269,6 @@
         CONSOLE.error(traceback.format_exc())
         sys.exit(1)
 
-<<<<<<< HEAD
 def write_pnda_env_sh(cluster):
     client_only = ['AWS_EC2_ACCESS_KEY_ID', 'AWS_EC2_SECRET_ACCESS_KEY']
     with open('cli/pnda_env_%s.sh' % cluster, 'w') as pnda_env_sh_file:
@@ -283,12 +277,8 @@
                 if setting not in client_only:
                     pnda_env_sh_file.write('export %s=%s\n' % (setting, pnda_env[section][setting]))
 
-def write_ssh_config(bastion_ip, os_user, keyfile):
-    with open('cli/ssh_config', 'w') as config_file:
-=======
 def write_ssh_config(cluster, bastion_ip, os_user, keyfile):
     with open('cli/ssh_config-%s' % cluster, 'w') as config_file:
->>>>>>> 703ef24b
         config_file.write('host *\n')
         config_file.write('    User %s\n' % os_user)
         config_file.write('    IdentityFile %s\n' % keyfile)
@@ -345,11 +335,7 @@
         sys.exit(1)
 
     instance_map = get_instance_map(cluster)
-<<<<<<< HEAD
-    write_ssh_config(instance_map[cluster + '-' + NODE_CONFIG['bastion-instance']]['ip_address'], pnda_env['ec2_access']['OS_USER'], os.path.abspath(keyfile))
-=======
-    write_ssh_config(cluster, instance_map[cluster + '-' + NODE_CONFIG['bastion-instance']]['ip_address'], os.environ['OS_USER'], os.path.abspath(keyfile))
->>>>>>> 703ef24b
+    write_ssh_config(cluster, instance_map[cluster + '-' + NODE_CONFIG['bastion-instance']]['ip_address'], pnda_env['ec2_access']['OS_USER'], os.path.abspath(keyfile))
     CONSOLE.debug('The PNDA console will come up on: http://%s', instance_map[cluster + '-' + NODE_CONFIG['console-instance']]['private_ip_address'])
 
     CONSOLE.info('Bootstrapping saltmaster. Expect this to take a few minutes, check the debug log for progress (%s).', LOG_FILE_NAME)
@@ -367,14 +353,8 @@
     sm_script = 'bootstrap-scripts/%s/%s.sh' % (flavor, saltmaster['node_type'])
     if not os.path.isfile(sm_script):
         sm_script = 'bootstrap-scripts/%s.sh' % (saltmaster['node_type'])
-<<<<<<< HEAD
-    scp([sm_script, 'cli/pnda_env_%s.sh' % cluster, 'git.pem'], saltmaster['private_ip_address'])
+    scp([sm_script, 'cli/pnda_env_%s.sh' % cluster, 'git.pem'], cluster, saltmaster['private_ip_address'])
     ssh(['source /tmp/pnda_env_%s.sh' % cluster,
-=======
-    scp([sm_script, 'pnda_env.sh', 'client_env.sh', 'git.pem'], cluster, saltmaster['private_ip_address'])
-    ssh(['source /tmp/client_env.sh',
-         'source /tmp/pnda_env.sh',
->>>>>>> 703ef24b
          'export PNDA_SALTMASTER_IP=%s' % saltmaster['private_ip_address'],
          'export PNDA_CLUSTER=%s' % cluster,
          'export PNDA_FLAVOR=%s' % flavor,
@@ -439,11 +419,7 @@
         sys.exit(1)
 
     instance_map = get_instance_map(cluster)
-<<<<<<< HEAD
-    write_ssh_config(instance_map[cluster + '-' + NODE_CONFIG['bastion-instance']]['ip_address'], pnda_env['ec2_access']['OS_USER'], os.path.abspath(keyfile))
-=======
-    write_ssh_config(cluster, instance_map[cluster + '-' + NODE_CONFIG['bastion-instance']]['ip_address'], os.environ['OS_USER'], os.path.abspath(keyfile))
->>>>>>> 703ef24b
+    write_ssh_config(cluster, instance_map[cluster + '-' + NODE_CONFIG['bastion-instance']]['ip_address'], pnda_env['ec2_access']['OS_USER'], os.path.abspath(keyfile))
     saltmaster = instance_map[cluster + '-' + NODE_CONFIG['salt-master-instance']]['private_ip_address']
 
     CONSOLE.info('Bootstrapping new instances. Expect this to take a few minutes, check the debug log for progress. (%s)', LOG_FILE_NAME)
